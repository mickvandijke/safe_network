// Copyright 2024 MaidSafe.net limited.
//
// This SAFE Network Software is licensed to you under The General Public License (GPL), version 3.
// Unless required by applicable law or agreed to in writing, the SAFE Network Software distributed
// under the GPL Licence is distributed on an "AS IS" BASIS, WITHOUT WARRANTIES OR CONDITIONS OF ANY
// KIND, either express or implied. Please review the Licences for the specific language governing
// permissions and limitations relating to use of the SAFE Network Software.

use super::footer::NodesToStart;
use super::header::SelectedMenuItem;
use super::{
    footer::Footer, header::Header, popup::manage_nodes::GB_PER_NODE, utils::centered_rect_fixed,
    Component, Frame,
};
use crate::action::OptionsActions;
use crate::components::popup::port_range::PORT_ALLOCATION;
use crate::config::get_launchpad_nodes_data_dir_path;
use crate::connection_mode::ConnectionMode;
use crate::error::ErrorPopup;
use crate::node_mgmt::{upgrade_nodes, MaintainNodesArgs, UpgradeNodesArgs};
use crate::node_mgmt::{PORT_MAX, PORT_MIN};
use crate::style::{COOL_GREY, INDIGO};
use crate::tui::Event;
use crate::{
    action::{Action, StatusActions},
    config::Config,
    mode::{InputMode, Scene},
    node_stats::NodeStats,
    style::{
        clear_area, EUCALYPTUS, GHOST_WHITE, LIGHT_PERIWINKLE, VERY_LIGHT_AZURE, VIVID_SKY_BLUE,
    },
};
use color_eyre::eyre::{Ok, OptionExt, Result};
use crossterm::event::KeyEvent;
use ratatui::text::Span;
use ratatui::{prelude::*, widgets::*};
use sn_node_manager::add_services::config::PortRange;
use sn_node_manager::config::get_node_registry_path;
use sn_peers_acquisition::PeersArgs;
use sn_service_management::{
    control::ServiceController, NodeRegistry, NodeServiceData, ServiceStatus,
};
use std::fmt;
use std::{
    path::PathBuf,
    time::{Duration, Instant},
    vec,
};
use strum::Display;
use tokio::sync::mpsc::UnboundedSender;

use super::super::node_mgmt::{maintain_n_running_nodes, reset_nodes, stop_nodes};

use throbber_widgets_tui::{self, Throbber, ThrobberState};

pub const NODE_STAT_UPDATE_INTERVAL: Duration = Duration::from_secs(5);
/// If nat detection fails for more than 3 times, we don't want to waste time running during every node start.
const MAX_ERRORS_WHILE_RUNNING_NAT_DETECTION: usize = 3;

// Table Widths
const NODE_WIDTH: usize = 10;
const VERSION_WIDTH: usize = 7;
const ATTOS_WIDTH: usize = 5;
const MEMORY_WIDTH: usize = 7;
const MBPS_WIDTH: usize = 15;
const RECORDS_WIDTH: usize = 4;
const PEERS_WIDTH: usize = 5;
const CONNS_WIDTH: usize = 5;
const STATUS_WIDTH: usize = 8;
const SPINNER_WIDTH: usize = 1;

#[derive(Clone)]
pub struct Status<'a> {
    /// Whether the component is active right now, capturing keystrokes + drawing things.
    active: bool,
    action_sender: Option<UnboundedSender<Action>>,
    config: Config,
    // NAT
    is_nat_status_determined: bool,
    error_while_running_nat_detection: usize,
    // Device Stats Section
    node_stats: NodeStats,
    node_stats_last_update: Instant,
    // Nodes
    node_services: Vec<NodeServiceData>,
    items: Option<StatefulTable<NodeItem<'a>>>,
    // Amount of nodes
    nodes_to_start: usize,
    // Rewards address
    rewards_address: String,
    // Currently the node registry file does not support concurrent actions and thus can lead to
    // inconsistent state. Another solution would be to have a file lock/db.
    lock_registry: Option<LockRegistryState>,
    // Peers to pass into nodes for startup
    peers_args: PeersArgs,
    // If path is provided, we don't fetch the binary from the network
    safenode_path: Option<PathBuf>,
    // Path where the node data is stored
    data_dir_path: PathBuf,
    // Connection mode
    connection_mode: ConnectionMode,
    // Port from
    port_from: Option<u32>,
    // Port to
    port_to: Option<u32>,
    error_popup: Option<ErrorPopup>,
}

#[derive(Clone, Display, Debug)]
pub enum LockRegistryState {
    StartingNodes,
    StoppingNodes,
    ResettingNodes,
    UpdatingNodes,
}

pub struct StatusConfig {
    pub allocated_disk_space: usize,
    pub rewards_address: String,
    pub peers_args: PeersArgs,
    pub safenode_path: Option<PathBuf>,
    pub data_dir_path: PathBuf,
    pub connection_mode: ConnectionMode,
    pub port_from: Option<u32>,
    pub port_to: Option<u32>,
}

impl Status<'_> {
    pub async fn new(config: StatusConfig) -> Result<Self> {
        let mut status = Self {
            peers_args: config.peers_args,
            action_sender: Default::default(),
            config: Default::default(),
            active: true,
            is_nat_status_determined: false,
            error_while_running_nat_detection: 0,
            node_stats: NodeStats::default(),
            node_stats_last_update: Instant::now(),
            node_services: Default::default(),
            items: None,
            nodes_to_start: config.allocated_disk_space,
            lock_registry: None,
            rewards_address: config.rewards_address,
            safenode_path: config.safenode_path,
            data_dir_path: config.data_dir_path,
            connection_mode: config.connection_mode,
            port_from: config.port_from,
            port_to: config.port_to,
            error_popup: None,
        };

        // Nodes registry
        let now = Instant::now();
        debug!("Refreshing node registry states on startup");
        let mut node_registry = NodeRegistry::load(&get_node_registry_path()?)?;
        sn_node_manager::refresh_node_registry(
            &mut node_registry,
            &ServiceController {},
            false,
            true,
            false,
        )
        .await?;
        node_registry.save()?;
        debug!("Node registry states refreshed in {:?}", now.elapsed());
        status.load_node_registry_and_update_states()?;

        Ok(status)
    }

    fn update_node_items(&mut self, new_status: Option<NodeStatus>) -> Result<()> {
        // Iterate over existing node services and update their corresponding NodeItem
        if let Some(ref mut items) = self.items {
            for node_item in self.node_services.iter() {
                // Find the corresponding item by service name
                if let Some(item) = items
                    .items
                    .iter_mut()
                    .find(|i| i.name == node_item.service_name)
                {
<<<<<<< HEAD
                    // Update status based on current node status
                    item.status = match node_item.status {
                        ServiceStatus::Running => {
                            item.spinner_state.calc_next();
                            NodeStatus::Running
                        }
                        ServiceStatus::Stopped => NodeStatus::Stopped,
                        ServiceStatus::Added => NodeStatus::Added,
                        ServiceStatus::Removed => NodeStatus::Removed,
                    };

                    // Starting is not part of ServiceStatus so we do it manually
                    if let Some(LockRegistryState::StartingNodes) = self.lock_registry {
                        item.spinner_state.calc_next();
                        if item.status != NodeStatus::Running {
                            item.status = NodeStatus::Starting;
                        }
=======
                    if let Some(status) = new_status {
                        item.status = status;
                    } else {
                        // Update status based on current node status
                        item.status = match node_item.status {
                            ServiceStatus::Running => {
                                item.spinner_state.calc_next();
                                NodeStatus::Running
                            }
                            ServiceStatus::Stopped => NodeStatus::Stopped,
                            ServiceStatus::Added => NodeStatus::Added,
                            ServiceStatus::Removed => NodeStatus::Removed,
                        };

                        // Starting is not part of ServiceStatus so we do it manually
                        if let Some(LockRegistryState::StartingNodes) = self.lock_registry {
                            item.spinner_state.calc_next();
                            if item.status != NodeStatus::Running {
                                item.status = NodeStatus::Starting;
                            }
                        }
>>>>>>> 930cb0c9
                    }

                    // Update peers count
                    item.peers = match node_item.connected_peers {
                        Some(ref peers) => peers.len(),
                        None => 0,
                    };

                    // Update individual stats if available
                    if let Some(stats) = self
                        .node_stats
                        .individual_stats
                        .iter()
                        .find(|s| s.service_name == node_item.service_name)
                    {
                        item.attos = stats.rewards_wallet_balance;
                        item.memory = stats.memory_usage_mb;
                        item.mbps = format!(
                            "↓{:06.2} ↑{:06.2}",
                            stats.bandwidth_inbound as f64 / (1024_f64 * 1024_f64),
                            stats.bandwidth_outbound as f64 / (1024_f64 * 1024_f64)
                        );
                        item.records = stats.max_records;
                        item.connections = stats.connections;
                    }
                } else {
                    // If not found, create a new NodeItem and add it to items
                    let new_item = NodeItem {
                        name: node_item.service_name.clone(),
                        version: node_item.version.to_string(),
                        attos: 0,
                        memory: 0,
                        mbps: "-".to_string(),
                        records: 0,
                        peers: 0,
                        connections: 0,
                        status: NodeStatus::Added, // Set initial status as Added
                        spinner: Throbber::default(),
                        spinner_state: ThrobberState::default(),
                    };
                    items.items.push(new_item);
                }
            }
        } else {
            // If items is None, create a new list (fallback)
            let node_items: Vec<NodeItem> = self
                .node_services
                .iter()
                .filter_map(|node_item| {
                    if node_item.status == ServiceStatus::Removed {
                        return None;
                    }
                    // Update status based on current node status
                    let status = match node_item.status {
                        ServiceStatus::Running => NodeStatus::Running,
                        ServiceStatus::Stopped => NodeStatus::Stopped,
                        ServiceStatus::Added => NodeStatus::Added,
                        ServiceStatus::Removed => NodeStatus::Removed,
                    };

                    // Create a new NodeItem for the first time
                    Some(NodeItem {
                        name: node_item.service_name.clone().to_string(),
                        version: node_item.version.to_string(),
                        attos: 0,
                        memory: 0,
                        mbps: "-".to_string(),
                        records: 0,
                        peers: 0,
                        connections: 0,
                        status,
                        spinner: Throbber::default(),
                        spinner_state: ThrobberState::default(),
                    })
                })
                .collect();
            self.items = Some(StatefulTable::with_items(node_items));
        }
        Ok(())
    }

    fn clear_node_items(&mut self) {
        debug!("Cleaning items on Status page");
        if let Some(items) = self.items.as_mut() {
            items.items.clear();
            debug!("Cleared the items on status page");
        }
    }

    /// Tries to trigger the update of node stats if the last update was more than `NODE_STAT_UPDATE_INTERVAL` ago.
    /// The result is sent via the StatusActions::NodesStatsObtained action.
    fn try_update_node_stats(&mut self, force_update: bool) -> Result<()> {
        if self.node_stats_last_update.elapsed() > NODE_STAT_UPDATE_INTERVAL || force_update {
            self.node_stats_last_update = Instant::now();

            NodeStats::fetch_all_node_stats(&self.node_services, self.get_actions_sender()?);
        }
        Ok(())
    }
    fn get_actions_sender(&self) -> Result<UnboundedSender<Action>> {
        self.action_sender
            .clone()
            .ok_or_eyre("Action sender not registered")
    }

    fn load_node_registry_and_update_states(&mut self) -> Result<()> {
        let node_registry = NodeRegistry::load(&get_node_registry_path()?)?;
        self.is_nat_status_determined = node_registry.nat_status.is_some();
        self.node_services = node_registry
            .nodes
            .into_iter()
            .filter(|node| node.status != ServiceStatus::Removed)
            .collect();
        info!(
            "Loaded node registry. Maintaining {:?} nodes.",
            self.node_services.len()
        );

        Ok(())
    }

    /// Only run NAT detection if we haven't determined the status yet and we haven't failed more than 3 times.
    fn should_we_run_nat_detection(&self) -> bool {
        self.connection_mode == ConnectionMode::Automatic
            && !self.is_nat_status_determined
            && self.error_while_running_nat_detection < MAX_ERRORS_WHILE_RUNNING_NAT_DETECTION
    }

    fn get_running_nodes(&self) -> Vec<String> {
        self.node_services
            .iter()
            .filter_map(|node| {
                if node.status == ServiceStatus::Running {
                    Some(node.service_name.clone())
                } else {
                    None
                }
            })
            .collect()
    }

    fn get_service_names_and_peer_ids(&self) -> (Vec<String>, Vec<String>) {
        let mut service_names = Vec::new();
        let mut peers_ids = Vec::new();

        for node in &self.node_services {
            // Only include nodes with a valid peer_id
            if let Some(peer_id) = &node.peer_id {
                service_names.push(node.service_name.clone());
                peers_ids.push(peer_id.to_string().clone());
            }
        }

        (service_names, peers_ids)
    }
}

impl Component for Status<'_> {
    fn register_action_handler(&mut self, tx: UnboundedSender<Action>) -> Result<()> {
        self.action_sender = Some(tx);

        // Update the stats to be shown as soon as the app is run
        self.try_update_node_stats(true)?;

        Ok(())
    }

    fn register_config_handler(&mut self, config: Config) -> Result<()> {
        self.config = config;
        Ok(())
    }

    fn handle_events(&mut self, event: Option<Event>) -> Result<Vec<Action>> {
        let r = match event {
            Some(Event::Key(key_event)) => self.handle_key_events(key_event)?,
            _ => vec![],
        };
        Ok(r)
    }

    fn update(&mut self, action: Action) -> Result<Option<Action>> {
        match action {
            Action::Tick => {
                self.try_update_node_stats(false)?;
                let _ = self.update_node_items(None);
            }
            Action::SwitchScene(scene) => match scene {
                Scene::Status | Scene::StatusRewardsAddressPopUp => {
                    self.active = true;
                    // make sure we're in navigation mode
                    return Ok(Some(Action::SwitchInputMode(InputMode::Navigation)));
                }
                Scene::ManageNodesPopUp => self.active = true,
                _ => self.active = false,
            },
            Action::StoreNodesToStart(count) => {
                self.nodes_to_start = count;
                if self.nodes_to_start == 0 {
                    info!("Nodes to start set to 0. Sending command to stop all nodes.");
                    return Ok(Some(Action::StatusActions(StatusActions::StopNodes)));
                } else {
                    info!("Nodes to start set to: {count}. Sending command to start nodes");
                    return Ok(Some(Action::StatusActions(StatusActions::StartNodes)));
                }
            }
            Action::StoreRewardsAddress(rewards_address) => {
                debug!("Storing rewards address: {rewards_address:?}");
                let has_changed = self.rewards_address != rewards_address;
                let we_have_nodes = !self.node_services.is_empty();

                self.rewards_address = rewards_address;

                if we_have_nodes && has_changed {
                    debug!("Setting lock_registry to ResettingNodes");
                    self.lock_registry = Some(LockRegistryState::ResettingNodes);
                    info!("Resetting safenode services because the Rewards Address was reset.");
                    let action_sender = self.get_actions_sender()?;
                    reset_nodes(action_sender, false);
                }
            }
            Action::StoreStorageDrive(ref drive_mountpoint, ref _drive_name) => {
                debug!("Setting lock_registry to ResettingNodes");
                self.lock_registry = Some(LockRegistryState::ResettingNodes);
                info!("Resetting safenode services because the Storage Drive was changed.");
                let action_sender = self.get_actions_sender()?;
                reset_nodes(action_sender, false);
                self.data_dir_path =
                    get_launchpad_nodes_data_dir_path(&drive_mountpoint.to_path_buf(), false)?;
            }
            Action::StoreConnectionMode(connection_mode) => {
                debug!("Setting lock_registry to ResettingNodes");
                self.lock_registry = Some(LockRegistryState::ResettingNodes);
                self.connection_mode = connection_mode;
                info!("Resetting safenode services because the Connection Mode range was changed.");
                let action_sender = self.get_actions_sender()?;
                reset_nodes(action_sender, false);
            }
            Action::StorePortRange(port_from, port_range) => {
                debug!("Setting lock_registry to ResettingNodes");
                self.lock_registry = Some(LockRegistryState::ResettingNodes);
                self.port_from = Some(port_from);
                self.port_to = Some(port_range);
                info!("Resetting safenode services because the Port Range was changed.");
                let action_sender = self.get_actions_sender()?;
                reset_nodes(action_sender, false);
            }
            Action::StatusActions(status_action) => match status_action {
                StatusActions::NodesStatsObtained(stats) => {
                    self.node_stats = stats;
                }
                StatusActions::StartNodesCompleted | StatusActions::StopNodesCompleted => {
                    self.lock_registry = None;
                    self.load_node_registry_and_update_states()?;
                }
                StatusActions::UpdateNodesCompleted => {
                    self.lock_registry = None;
                    self.clear_node_items();
                    self.load_node_registry_and_update_states()?;
                    let _ = self.update_node_items(None);
                    debug!("Update nodes completed");
                }
                StatusActions::ResetNodesCompleted { trigger_start_node } => {
                    self.lock_registry = None;
                    self.load_node_registry_and_update_states()?;
                    self.clear_node_items();

                    if trigger_start_node {
                        debug!("Reset nodes completed. Triggering start nodes.");
                        return Ok(Some(Action::StatusActions(StatusActions::StartNodes)));
                    }
                    debug!("Reset nodes completed");
                }
                StatusActions::SuccessfullyDetectedNatStatus => {
                    debug!(
                        "Successfully detected nat status, is_nat_status_determined set to true"
                    );
                    self.is_nat_status_determined = true;
                }
                StatusActions::ErrorWhileRunningNatDetection => {
                    self.error_while_running_nat_detection += 1;
                    debug!(
                        "Error while running nat detection. Error count: {}",
                        self.error_while_running_nat_detection
                    );
                }
                StatusActions::ErrorLoadingNodeRegistry { raw_error }
                | StatusActions::ErrorGettingNodeRegistryPath { raw_error } => {
                    self.error_popup = Some(ErrorPopup::new(
                        "Error".to_string(),
                        "Error getting node registry path".to_string(),
                        raw_error,
                    ));
                    if let Some(error_popup) = &mut self.error_popup {
                        error_popup.show();
                    }
                    // Switch back to entry mode so we can handle key events
                    return Ok(Some(Action::SwitchInputMode(InputMode::Entry)));
                }
                StatusActions::ErrorScalingUpNodes { raw_error } => {
                    self.error_popup = Some(ErrorPopup::new(
                        "Error".to_string(),
                        "Error adding new nodes".to_string(),
                        raw_error,
                    ));
                    if let Some(error_popup) = &mut self.error_popup {
                        error_popup.show();
                    }
                    // Switch back to entry mode so we can handle key events
                    return Ok(Some(Action::SwitchInputMode(InputMode::Entry)));
                }
                StatusActions::ErrorStoppingNodes { raw_error } => {
                    self.error_popup = Some(ErrorPopup::new(
                        "Error".to_string(),
                        "Error stopping nodes".to_string(),
                        raw_error,
                    ));
                    if let Some(error_popup) = &mut self.error_popup {
                        error_popup.show();
                    }
                    // Switch back to entry mode so we can handle key events
                    return Ok(Some(Action::SwitchInputMode(InputMode::Entry)));
                }
                StatusActions::ErrorUpdatingNodes { raw_error } => {
                    self.error_popup = Some(ErrorPopup::new(
                        "Error".to_string(),
                        "Error upgrading nodes".to_string(),
                        raw_error,
                    ));
                    if let Some(error_popup) = &mut self.error_popup {
                        error_popup.show();
                    }
                    // Switch back to entry mode so we can handle key events
                    return Ok(Some(Action::SwitchInputMode(InputMode::Entry)));
                }
                StatusActions::ErrorResettingNodes { raw_error } => {
                    self.error_popup = Some(ErrorPopup::new(
                        "Error".to_string(),
                        "Error resetting nodes".to_string(),
                        raw_error,
                    ));
                    if let Some(error_popup) = &mut self.error_popup {
                        error_popup.show();
                    }
                    // Switch back to entry mode so we can handle key events
                    return Ok(Some(Action::SwitchInputMode(InputMode::Entry)));
                }
                StatusActions::TriggerManageNodes => {
                    return Ok(Some(Action::SwitchScene(Scene::ManageNodesPopUp)));
                }
                StatusActions::PreviousTableItem => {
                    // self.select_previous_table_item();
                }
                StatusActions::NextTableItem => {
                    // self.select_next_table_item();
                }
                StatusActions::StartNodes => {
                    debug!("Got action to start nodes");

                    if self.rewards_address.is_empty() {
                        info!("Rewards address is not set. Ask for input.");
                        return Ok(Some(Action::StatusActions(
                            StatusActions::TriggerRewardsAddress,
                        )));
                    }

                    if self.nodes_to_start == 0 {
                        info!("Nodes to start not set. Ask for input.");
                        return Ok(Some(Action::StatusActions(
                            StatusActions::TriggerManageNodes,
                        )));
                    }

                    if self.lock_registry.is_some() {
                        error!(
                            "Registry is locked ({:?}) Cannot Start nodes now.",
                            self.lock_registry
                        );
                        return Ok(None);
                    }

                    debug!("Setting lock_registry to StartingNodes");
                    self.lock_registry = Some(LockRegistryState::StartingNodes);

                    let port_range = PortRange::Range(
                        self.port_from.unwrap_or(PORT_MIN) as u16,
                        self.port_to.unwrap_or(PORT_MAX) as u16,
                    );

                    let action_sender = self.get_actions_sender()?;

                    let maintain_nodes_args = MaintainNodesArgs {
                        count: self.nodes_to_start as u16,
                        owner: self.rewards_address.clone(),
                        peers_args: self.peers_args.clone(),
                        run_nat_detection: self.should_we_run_nat_detection(),
                        safenode_path: self.safenode_path.clone(),
                        data_dir_path: Some(self.data_dir_path.clone()),
                        action_sender: action_sender.clone(),
                        connection_mode: self.connection_mode,
                        port_range: Some(port_range),
                        rewards_address: self.rewards_address.clone(),
                    };

                    debug!("Calling maintain_n_running_nodes");

                    maintain_n_running_nodes(maintain_nodes_args);
                }
                StatusActions::StopNodes => {
                    debug!("Got action to stop nodes");
                    if self.lock_registry.is_some() {
                        error!(
                            "Registry is locked ({:?}) Cannot Stop nodes now.",
                            self.lock_registry
                        );
                        return Ok(None);
                    }

                    let running_nodes = self.get_running_nodes();
                    debug!("Setting lock_registry to StoppingNodes");
                    self.lock_registry = Some(LockRegistryState::StoppingNodes);
                    let action_sender = self.get_actions_sender()?;
                    info!("Stopping node service: {running_nodes:?}");

                    stop_nodes(running_nodes, action_sender);
                }
                StatusActions::TriggerRewardsAddress => {
                    if self.rewards_address.is_empty() {
                        return Ok(Some(Action::SwitchScene(Scene::StatusRewardsAddressPopUp)));
                    } else {
                        return Ok(None);
                    }
                }
            },
            Action::OptionsActions(OptionsActions::UpdateNodes) => {
                debug!("Got action to Update Nodes");
                self.load_node_registry_and_update_states()?;
                if self.lock_registry.is_some() {
                    error!(
                        "Registry is locked ({:?}) Cannot Update nodes now. Stop them first.",
                        self.lock_registry
                    );
                    return Ok(None);
                } else {
                    debug!("Lock registry ({:?})", self.lock_registry);
                };
                debug!("Setting lock_registry to UpdatingNodes");
                self.lock_registry = Some(LockRegistryState::UpdatingNodes);
                let action_sender = self.get_actions_sender()?;
                info!("Got action to update nodes");
                let _ = self.update_node_items(Some(NodeStatus::Updating));
                let (service_names, peer_ids) = self.get_service_names_and_peer_ids();

                let upgrade_nodes_args = UpgradeNodesArgs {
                    action_sender,
                    connection_timeout_s: 5,
                    do_not_start: true,
                    custom_bin_path: None,
                    force: false,
                    fixed_interval: Some(300_000), // 5 mins in millis
                    peer_ids,
                    provided_env_variables: None,
                    service_names,
                    url: None,
                    version: None,
                };
                upgrade_nodes(upgrade_nodes_args);
            }
            Action::OptionsActions(OptionsActions::ResetNodes) => {
                debug!("Got action to reset nodes");
                if self.lock_registry.is_some() {
                    error!(
                        "Registry is locked ({:?}) Cannot Reset nodes now.",
                        self.lock_registry
                    );
                    return Ok(None);
                }

                debug!("Setting lock_registry to ResettingNodes");
                self.lock_registry = Some(LockRegistryState::ResettingNodes);
                let action_sender = self.get_actions_sender()?;
                info!("Got action to reset nodes");
                reset_nodes(action_sender, false);
            }
            _ => {}
        }
        Ok(None)
    }

    fn draw(&mut self, f: &mut Frame<'_>, area: Rect) -> Result<()> {
        if !self.active {
            return Ok(());
        }

        let layout = Layout::new(
            Direction::Vertical,
            [
                // Header
                Constraint::Length(1),
                // Device status
                Constraint::Max(6),
                // Node status
                Constraint::Min(3),
                // Footer
                Constraint::Length(3),
            ],
        )
        .split(area);

        // ==== Header =====

        let header = Header::new();
        f.render_stateful_widget(header, layout[0], &mut SelectedMenuItem::Status);

        // ==== Device Status =====

        // Device Status as a block with two tables so we can shrink the screen
        // and preserve as much as we can information

        let combined_block = Block::default()
            .title(" Device Status ")
            .bold()
            .title_style(Style::default().fg(GHOST_WHITE))
            .borders(Borders::ALL)
            .padding(Padding::horizontal(1))
            .style(Style::default().fg(VERY_LIGHT_AZURE));

        f.render_widget(combined_block.clone(), layout[1]);

        let storage_allocated_row = Row::new(vec![
            Cell::new("Storage Allocated".to_string()).fg(GHOST_WHITE),
            Cell::new(format!("{} GB", self.nodes_to_start * GB_PER_NODE)).fg(GHOST_WHITE),
        ]);
        let memory_use_val = if self.node_stats.total_memory_usage_mb as f64 / 1024_f64 > 1.0 {
            format!(
                "{:.2} GB",
                self.node_stats.total_memory_usage_mb as f64 / 1024_f64
            )
        } else {
            format!("{} MB", self.node_stats.total_memory_usage_mb)
        };

        let memory_use_row = Row::new(vec![
            Cell::new("Memory Use".to_string()).fg(GHOST_WHITE),
            Cell::new(memory_use_val).fg(GHOST_WHITE),
        ]);

        let connection_mode_string = match self.connection_mode {
            ConnectionMode::HomeNetwork => "Home Network",
            ConnectionMode::UPnP => "UPnP",
            ConnectionMode::CustomPorts => &format!(
                "Custom Ports  {}-{}",
                self.port_from.unwrap_or(PORT_MIN),
                self.port_to.unwrap_or(PORT_MIN + PORT_ALLOCATION)
            ),
            ConnectionMode::Automatic => "Automatic",
        };

        let connection_mode_row = Row::new(vec![
            Cell::new("Connection".to_string()).fg(GHOST_WHITE),
            Cell::new(connection_mode_string).fg(LIGHT_PERIWINKLE),
        ]);

        let stats_rows = vec![storage_allocated_row, memory_use_row, connection_mode_row];
        let stats_width = [Constraint::Length(5)];
        let column_constraints = [Constraint::Length(23), Constraint::Fill(1)];
        let stats_table = Table::new(stats_rows, stats_width).widths(column_constraints);

        let wallet_not_set = if self.rewards_address.is_empty() {
            vec![
                Span::styled("Press ".to_string(), Style::default().fg(VIVID_SKY_BLUE)),
                Span::styled("[Ctrl+B] ".to_string(), Style::default().fg(GHOST_WHITE)),
                Span::styled(
                    "to add your ".to_string(),
                    Style::default().fg(VIVID_SKY_BLUE),
                ),
                Span::styled(
                    "Wallet Address".to_string(),
                    Style::default().fg(VIVID_SKY_BLUE).bold(),
                ),
            ]
        } else {
            vec![]
        };

        let total_attos_earned_and_wallet_row = Row::new(vec![
            Cell::new("Attos Earned".to_string()).fg(VIVID_SKY_BLUE),
            Cell::new(format!(
                "{:?}",
                self.node_stats.total_rewards_wallet_balance
            ))
            .fg(VIVID_SKY_BLUE)
            .bold(),
            Cell::new(Line::from(wallet_not_set).alignment(Alignment::Right)),
        ]);

        let attos_wallet_rows = vec![total_attos_earned_and_wallet_row];
        let attos_wallet_width = [Constraint::Length(5)];
        let column_constraints = [
            Constraint::Length(23),
            Constraint::Fill(1),
            Constraint::Length(if self.rewards_address.is_empty() {
                41 //TODO: make it dynamic with wallet_not_set
            } else {
                0
            }),
        ];
        let attos_wallet_table =
            Table::new(attos_wallet_rows, attos_wallet_width).widths(column_constraints);

        let inner_area = combined_block.inner(layout[1]);
        let device_layout = Layout::new(
            Direction::Vertical,
            vec![Constraint::Length(5), Constraint::Length(1)],
        )
        .split(inner_area);

        // Render both tables inside the combined block
        f.render_widget(stats_table, device_layout[0]);
        f.render_widget(attos_wallet_table, device_layout[1]);

        // ==== Node Status =====

        // No nodes. Empty Table.
        if let Some(ref items) = self.items {
            if items.items.is_empty() || self.rewards_address.is_empty() {
                let line1 = Line::from(vec![
                    Span::styled("Press ", Style::default().fg(LIGHT_PERIWINKLE)),
                    Span::styled("[Ctrl+G] ", Style::default().fg(GHOST_WHITE).bold()),
                    Span::styled("to Add and ", Style::default().fg(LIGHT_PERIWINKLE)),
                    Span::styled("Start Nodes ", Style::default().fg(GHOST_WHITE).bold()),
                    Span::styled("on this device", Style::default().fg(LIGHT_PERIWINKLE)),
                ]);

                let line2 = Line::from(vec![Span::styled(
                    format!(
                        "Each node will use {}GB of storage and a small amount of memory, \
                        CPU, and Network bandwidth. Most computers can run many nodes at once, \
                        but we recommend you add them gradually",
                        GB_PER_NODE
                    ),
                    Style::default().fg(LIGHT_PERIWINKLE),
                )]);

                f.render_widget(
                    Paragraph::new(vec![Line::raw(""), line1, Line::raw(""), line2])
                        .wrap(Wrap { trim: false })
                        .fg(LIGHT_PERIWINKLE)
                        .block(
                            Block::default()
                                .title(Line::from(vec![
                                    Span::styled(" Nodes", Style::default().fg(GHOST_WHITE).bold()),
                                    Span::styled(" (0) ", Style::default().fg(LIGHT_PERIWINKLE)),
                                ]))
                                .title_style(Style::default().fg(LIGHT_PERIWINKLE))
                                .borders(Borders::ALL)
                                .border_style(style::Style::default().fg(EUCALYPTUS))
                                .padding(Padding::horizontal(1)),
                        ),
                    layout[2],
                );
            } else {
                // Node/s block
                let block_nodes = Block::default()
                    .title(Line::from(vec![
                        Span::styled(" Nodes", Style::default().fg(GHOST_WHITE).bold()),
                        Span::styled(
                            format!(" ({}) ", self.nodes_to_start),
                            Style::default().fg(LIGHT_PERIWINKLE),
                        ),
                    ]))
                    .padding(Padding::new(1, 1, 0, 0))
                    .title_style(Style::default().fg(GHOST_WHITE))
                    .borders(Borders::ALL)
                    .border_style(Style::default().fg(EUCALYPTUS));

                // Split the inner area of the combined block
                let inner_area = block_nodes.inner(layout[2]);

                // Column Widths
                let node_widths = [
                    Constraint::Min(NODE_WIDTH as u16),
                    Constraint::Min(VERSION_WIDTH as u16),
                    Constraint::Min(ATTOS_WIDTH as u16),
                    Constraint::Min(MEMORY_WIDTH as u16),
                    Constraint::Min(MBPS_WIDTH as u16),
                    Constraint::Min(RECORDS_WIDTH as u16),
                    Constraint::Min(PEERS_WIDTH as u16),
                    Constraint::Min(CONNS_WIDTH as u16),
                    Constraint::Min(STATUS_WIDTH as u16),
                    Constraint::Max(SPINNER_WIDTH as u16),
                ];

                // Header
                let header_row = Row::new(vec![
                    Cell::new("Node").fg(COOL_GREY),
                    Cell::new("Version").fg(COOL_GREY),
                    Cell::new("Attos").fg(COOL_GREY),
                    Cell::new("Memory").fg(COOL_GREY),
                    Cell::new(
                        format!("{}{}", " ".repeat(MBPS_WIDTH - "Mbps".len()), "Mbps")
                            .fg(COOL_GREY),
                    ),
                    Cell::new("Recs").fg(COOL_GREY),
                    Cell::new("Peers").fg(COOL_GREY),
                    Cell::new("Conns").fg(COOL_GREY),
                    Cell::new("Status").fg(COOL_GREY),
                    Cell::new(" ").fg(COOL_GREY), // Spinner
                ])
                .style(Style::default().add_modifier(Modifier::BOLD));

                let items: Vec<Row> = self
                    .items
                    .as_mut()
                    .unwrap()
                    .items
                    .iter_mut()
                    .enumerate()
                    .map(|(i, node_item)| node_item.render_as_row(i, layout[2], f))
                    .collect();

                // Table items
                let table = Table::new(items, node_widths)
                    .header(header_row)
                    .column_spacing(1)
                    .row_highlight_style(Style::default().bg(INDIGO))
                    .highlight_spacing(HighlightSpacing::Always);

                f.render_widget(table, inner_area);

                f.render_widget(block_nodes, layout[2]);
            }
        }

        // ==== Footer =====

        let footer = Footer::default();
        let footer_state = if let Some(ref items) = self.items {
            if !items.items.is_empty() || self.rewards_address.is_empty() {
                if !self.get_running_nodes().is_empty() {
                    &mut NodesToStart::Running
                } else {
                    &mut NodesToStart::Configured
                }
            } else {
                &mut NodesToStart::NotConfigured
            }
        } else {
            &mut NodesToStart::NotConfigured
        };
        f.render_stateful_widget(footer, layout[3], footer_state);

        // ===== Popups =====

        // Error Popup
        if let Some(error_popup) = &self.error_popup {
            if error_popup.is_visible() {
                error_popup.draw_error(f, area);

                return Ok(());
            }
        }

        // Status Popup
        if let Some(registry_state) = &self.lock_registry {
            let popup_text = match registry_state {
                LockRegistryState::StartingNodes => {
                    if self.should_we_run_nat_detection() {
                        vec![
                            Line::raw("Starting nodes..."),
                            Line::raw(""),
                            Line::raw(""),
                            Line::raw("Please wait, performing initial NAT detection"),
                            Line::raw("This may take a couple minutes."),
                        ]
                    } else {
                        // We avoid rendering the popup as we have status lines now
                        return Ok(());
                    }
                }
                LockRegistryState::StoppingNodes => {
                    vec![
                        Line::raw(""),
                        Line::raw(""),
                        Line::raw(""),
                        Line::raw("Stopping nodes..."),
                    ]
                }
                LockRegistryState::ResettingNodes => {
                    vec![
                        Line::raw(""),
                        Line::raw(""),
                        Line::raw(""),
                        Line::raw("Resetting nodes..."),
                    ]
                }
                LockRegistryState::UpdatingNodes => {
                    return Ok(());
                }
            };
            if !popup_text.is_empty() {
                let popup_area = centered_rect_fixed(50, 12, area);
                clear_area(f, popup_area);

                let popup_border = Paragraph::new("").block(
                    Block::default()
                        .borders(Borders::ALL)
                        .title(" Manage Nodes ")
                        .bold()
                        .title_style(Style::new().fg(VIVID_SKY_BLUE))
                        .padding(Padding::uniform(2))
                        .border_style(Style::new().fg(GHOST_WHITE)),
                );

                let centred_area = Layout::new(
                    Direction::Vertical,
                    vec![
                        // border
                        Constraint::Length(2),
                        // our text goes here
                        Constraint::Min(5),
                        // border
                        Constraint::Length(1),
                    ],
                )
                .split(popup_area);
                let text = Paragraph::new(popup_text)
                    .block(Block::default().padding(Padding::horizontal(2)))
                    .wrap(Wrap { trim: false })
                    .alignment(Alignment::Center)
                    .fg(EUCALYPTUS);
                f.render_widget(text, centred_area[1]);

                f.render_widget(popup_border, popup_area);
            }
        }

        Ok(())
    }

    fn handle_key_events(&mut self, key: KeyEvent) -> Result<Vec<Action>> {
        debug!("Key received in Status: {:?}", key);
        if let Some(error_popup) = &mut self.error_popup {
            if error_popup.is_visible() {
                error_popup.handle_input(key);
                return Ok(vec![Action::SwitchInputMode(InputMode::Navigation)]);
            }
        }
        Ok(vec![])
    }
}

#[allow(dead_code)]
#[derive(Default, Clone)]
struct StatefulTable<T> {
    state: TableState,
    items: Vec<T>,
    last_selected: Option<usize>,
}

#[allow(dead_code)]
impl<T> StatefulTable<T> {
    fn with_items(items: Vec<T>) -> Self {
        StatefulTable {
            state: TableState::default(),
            items,
            last_selected: None,
        }
    }

    fn next(&mut self) {
        let i = match self.state.selected() {
            Some(i) => {
                if i >= self.items.len() - 1 {
                    0
                } else {
                    i + 1
                }
            }
            None => self.last_selected.unwrap_or(0),
        };
        self.state.select(Some(i));
    }

    fn previous(&mut self) {
        let i = match self.state.selected() {
            Some(i) => {
                if i == 0 {
                    self.items.len() - 1
                } else {
                    i - 1
                }
            }
            None => self.last_selected.unwrap_or(0),
        };
        self.state.select(Some(i));
    }
}

#[derive(Default, Debug, Copy, Clone, PartialEq)]
enum NodeStatus {
    #[default]
    Added,
    Running,
    Starting,
    Stopped,
    Removed,
    Updating,
}

impl fmt::Display for NodeStatus {
    fn fmt(&self, f: &mut fmt::Formatter<'_>) -> fmt::Result {
        match *self {
            NodeStatus::Added => write!(f, "Added"),
            NodeStatus::Running => write!(f, "Running"),
            NodeStatus::Starting => write!(f, "Starting"),
            NodeStatus::Stopped => write!(f, "Stopped"),
            NodeStatus::Removed => write!(f, "Removed"),
            NodeStatus::Updating => write!(f, "Updating"),
        }
    }
}

#[derive(Default, Debug, Clone)]
pub struct NodeItem<'a> {
    name: String,
    version: String,
    attos: usize,
    memory: usize,
    mbps: String,
    records: usize,
    peers: usize,
    connections: usize,
    status: NodeStatus,
    spinner: Throbber<'a>,
    spinner_state: ThrobberState,
}

impl NodeItem<'_> {
    fn render_as_row(&mut self, index: usize, area: Rect, f: &mut Frame<'_>) -> Row {
        let mut row_style = Style::default().fg(GHOST_WHITE);
        let mut spinner_state = self.spinner_state.clone();
        match self.status {
            NodeStatus::Running => {
                self.spinner = self
                    .spinner
                    .clone()
                    .throbber_style(Style::default().fg(EUCALYPTUS).add_modifier(Modifier::BOLD))
                    .throbber_set(throbber_widgets_tui::BRAILLE_SIX_DOUBLE)
                    .use_type(throbber_widgets_tui::WhichUse::Spin);
                row_style = Style::default().fg(EUCALYPTUS);
            }
            NodeStatus::Starting => {
                self.spinner = self
                    .spinner
                    .clone()
                    .throbber_style(Style::default().fg(EUCALYPTUS).add_modifier(Modifier::BOLD))
                    .throbber_set(throbber_widgets_tui::BOX_DRAWING)
                    .use_type(throbber_widgets_tui::WhichUse::Spin);
            }
            NodeStatus::Stopped => {
                self.spinner = self
                    .spinner
                    .clone()
                    .throbber_style(
                        Style::default()
                            .fg(GHOST_WHITE)
                            .add_modifier(Modifier::BOLD),
                    )
                    .throbber_set(throbber_widgets_tui::BRAILLE_SIX_DOUBLE)
                    .use_type(throbber_widgets_tui::WhichUse::Full);
            }
            NodeStatus::Updating => {
                self.spinner = self
                    .spinner
                    .clone()
                    .throbber_style(
                        Style::default()
                            .fg(GHOST_WHITE)
                            .add_modifier(Modifier::BOLD),
                    )
                    .throbber_set(throbber_widgets_tui::VERTICAL_BLOCK)
                    .use_type(throbber_widgets_tui::WhichUse::Full);
            }
            _ => {}
        };

        let row = vec![
            self.name.clone().to_string(),
            self.version.to_string(),
            format!(
                "{}{}",
                " ".repeat(ATTOS_WIDTH.saturating_sub(self.attos.to_string().len())),
                self.attos.to_string()
            ),
            format!(
                "{}{} MB",
                " ".repeat(MEMORY_WIDTH.saturating_sub(self.memory.to_string().len() + 4)),
                self.memory.to_string()
            ),
            format!(
                "{}{}",
                " ".repeat(MBPS_WIDTH.saturating_sub(self.mbps.to_string().len())),
                self.mbps.to_string()
            ),
            format!(
                "{}{}",
                " ".repeat(RECORDS_WIDTH.saturating_sub(self.records.to_string().len())),
                self.records.to_string()
            ),
            format!(
                "{}{}",
                " ".repeat(PEERS_WIDTH.saturating_sub(self.peers.to_string().len())),
                self.peers.to_string()
            ),
            format!(
                "{}{}",
                " ".repeat(CONNS_WIDTH.saturating_sub(self.connections.to_string().len())),
                self.connections.to_string()
            ),
            self.status.to_string(),
        ];
        let throbber_area = Rect::new(area.width - 3, area.y + 2 + index as u16, 1, 1);

        f.render_stateful_widget(self.spinner.clone(), throbber_area, &mut spinner_state);

        Row::new(row).style(row_style)
    }
}<|MERGE_RESOLUTION|>--- conflicted
+++ resolved
@@ -178,25 +178,6 @@
                     .iter_mut()
                     .find(|i| i.name == node_item.service_name)
                 {
-<<<<<<< HEAD
-                    // Update status based on current node status
-                    item.status = match node_item.status {
-                        ServiceStatus::Running => {
-                            item.spinner_state.calc_next();
-                            NodeStatus::Running
-                        }
-                        ServiceStatus::Stopped => NodeStatus::Stopped,
-                        ServiceStatus::Added => NodeStatus::Added,
-                        ServiceStatus::Removed => NodeStatus::Removed,
-                    };
-
-                    // Starting is not part of ServiceStatus so we do it manually
-                    if let Some(LockRegistryState::StartingNodes) = self.lock_registry {
-                        item.spinner_state.calc_next();
-                        if item.status != NodeStatus::Running {
-                            item.status = NodeStatus::Starting;
-                        }
-=======
                     if let Some(status) = new_status {
                         item.status = status;
                     } else {
@@ -218,7 +199,6 @@
                                 item.status = NodeStatus::Starting;
                             }
                         }
->>>>>>> 930cb0c9
                     }
 
                     // Update peers count
